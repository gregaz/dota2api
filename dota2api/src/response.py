#!/usr/bin/env python
# -*- coding: utf-8 -*-
"""Response template, this is used so we can pass the response as an object"""

import json
from .parse import *
from .exceptions import *


class Dota2Dict(dict):
    pass


def build(req, url):
    req_resp = req.json()
    if 'result' in req_resp:
        if 'error' in req_resp['result']:
            raise APIError(req_resp['result']['error'])
        if 'status' in req_resp['result']:
            if not (1 == req_resp['result']['status'] == 200):
                try:
                    raise APIError(req_resp['result']['statusDetail'])
                except KeyError:
                    pass
        resp = Dota2Dict(req_resp['result'])
    elif 'response' in req_resp:
        resp = Dota2Dict(req_resp['response'])
    else:
        resp = Dota2Dict(req_resp)

    try:
        if 'players' in resp:
<<<<<<< HEAD
            resp = parse.hero_id(resp)
            resp = parse.item_id(resp)
            resp = parse.lobby_type(resp)
            resp = parse.game_mode(resp)
            resp = parse.cluster(resp)
            resp = parse.leaver(resp)
=======
            resp = hero_id(resp)
            resp = item_id(resp)
            resp = lobby_type(resp)
            resp = game_mode(resp)
            resp = cluster(resp)
>>>>>>> 505dcadd
    except KeyError:
        pass  # Only do the above for matches

    if 'items' in resp:
        parse.parse_items_images_urls(resp)

    if 'heroes' in resp:
        parse.parse_heroes_images(resp)

    resp.url = url
    resp.json = json.dumps(resp, ensure_ascii=False)

    return resp<|MERGE_RESOLUTION|>--- conflicted
+++ resolved
@@ -30,20 +30,12 @@
 
     try:
         if 'players' in resp:
-<<<<<<< HEAD
-            resp = parse.hero_id(resp)
-            resp = parse.item_id(resp)
-            resp = parse.lobby_type(resp)
-            resp = parse.game_mode(resp)
-            resp = parse.cluster(resp)
-            resp = parse.leaver(resp)
-=======
             resp = hero_id(resp)
             resp = item_id(resp)
             resp = lobby_type(resp)
             resp = game_mode(resp)
             resp = cluster(resp)
->>>>>>> 505dcadd
+            resp = leaver(resp)
     except KeyError:
         pass  # Only do the above for matches
 
