#!/usr/bin/env python
# -*- coding: utf-8 -*-
import unittest
import os
import json

import dota2api
from dota2api.src.response import Dota2Dict
from dota2api.src.exceptions import *
from utils import RequestMock


class APITest(unittest.TestCase):
    def setUp(self):
        self.api = dota2api.Initialise()

    def no_environment_variable_set_test(self):
        # Pass the API key as a positional argument
        self.api_key = os.environ['D2_API_KEY']
        api = dota2api.Initialise(self.api_key)
        match = api.get_match_details(match_id=988604774)
        # Do we get a match back
        mock = RequestMock()
        stored_match = mock.configure_single_match_result().json_result
        # Check the response is the same as the stored one
        self.assertEqual(stored_match['result']['match_id'], match['match_id'])
        # Check it is our custom dict type
        self.assertEqual(type(Dota2Dict()), type(match))

    def json_loads_test(self):
            # Test json function loads json
            match = self.api.get_match_details(match_id=988604774)
            try:
                json.loads(match.json)
            except ValueError:
                self.fail("JSON does not load!")

    def wrong_api_key_test(self):
            # Test the wrong API key
            try:
                dota2api.Initialise("sdfsdfsdf").get_match_history()
            except APIAuthenticationError:
<<<<<<< HEAD
                assert True

    def update_heroes_test(self):
        self.api.update_heroes()
        try:
            self.api.get_match_details(988604774)
        except:
            self.fail("JSON Heroes update failed!")

    def update_game_items_test(self):
        self.api.update_game_items()
        try:
            self.api.get_match_details(988604774)
        except:
            self.fail("JSON Items update failed!")
=======
                assert True
>>>>>>> 44b6cc3c
<|MERGE_RESOLUTION|>--- conflicted
+++ resolved
@@ -40,7 +40,6 @@
             try:
                 dota2api.Initialise("sdfsdfsdf").get_match_history()
             except APIAuthenticationError:
-<<<<<<< HEAD
                 assert True
 
     def update_heroes_test(self):
@@ -55,7 +54,4 @@
         try:
             self.api.get_match_details(988604774)
         except:
-            self.fail("JSON Items update failed!")
-=======
-                assert True
->>>>>>> 44b6cc3c
+            self.fail("JSON Items update failed!")